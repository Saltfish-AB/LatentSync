# type: ignore
# Adapted from https://github.com/guoyww/AnimateDiff/blob/main/animatediff/pipelines/pipeline_animation.py

import inspect
import math
import os
import shutil
from typing import Callable, List, Optional, Union
import subprocess

from ..utils.repeat import add_start_silence, duplicate_first_frames, pad_whisper_chunks, pad_whisper_chunks_end, pad_whisper_chunks_start, pad_whisper_chunks_to_target, process_video_with_trim, repeat_to_length, truncate_to_length

from .affine_transform_video import affine_transform_video
import numpy as np
import torch
import torchvision

from packaging import version

from diffusers.configuration_utils import FrozenDict
from diffusers.models import AutoencoderKL
from diffusers.pipelines import DiffusionPipeline
from diffusers.schedulers import (
    DDIMScheduler,
    DPMSolverMultistepScheduler,
    EulerAncestralDiscreteScheduler,
    EulerDiscreteScheduler,
    LMSDiscreteScheduler,
    PNDMScheduler,
)
from diffusers.utils import deprecate, logging

from einops import rearrange

from ..models.unet import UNet3DConditionModel
<<<<<<< HEAD
from ..utils.image_processor import ImageProcessor
from ..utils.util import read_video, read_audio, write_video
=======
from ..utils.util import read_video, read_audio, write_video, check_ffmpeg_installed
from ..utils.image_processor import ImageProcessor, load_fixed_mask
>>>>>>> d58c0611
from ..whisper.audio2feature import Audio2Feature
import tqdm
import soundfile as sf
from urllib.parse import urlparse

logger = logging.get_logger(__name__)  # pylint: disable=invalid-name


class LipsyncPipeline(DiffusionPipeline):
    _optional_components = []

    def __init__(
        self,
        vae: AutoencoderKL,
        audio_encoder: Audio2Feature,
        denoising_unet: UNet3DConditionModel,
        scheduler: Union[
            DDIMScheduler,
            PNDMScheduler,
            LMSDiscreteScheduler,
            EulerDiscreteScheduler,
            EulerAncestralDiscreteScheduler,
            DPMSolverMultistepScheduler,
        ],
    ):
        super().__init__()

        if hasattr(scheduler.config, "steps_offset") and scheduler.config.steps_offset != 1:
            deprecation_message = (
                f"The configuration file of this scheduler: {scheduler} is outdated. `steps_offset`"
                f" should be set to 1 instead of {scheduler.config.steps_offset}. Please make sure "
                "to update the config accordingly as leaving `steps_offset` might led to incorrect results"
                " in future versions. If you have downloaded this checkpoint from the Hugging Face Hub,"
                " it would be very nice if you could open a Pull request for the `scheduler/scheduler_config.json`"
                " file"
            )
            deprecate("steps_offset!=1", "1.0.0", deprecation_message, standard_warn=False)
            new_config = dict(scheduler.config)
            new_config["steps_offset"] = 1
            scheduler._internal_dict = FrozenDict(new_config)

        if hasattr(scheduler.config, "clip_sample") and scheduler.config.clip_sample is True:
            deprecation_message = (
                f"The configuration file of this scheduler: {scheduler} has not set the configuration `clip_sample`."
                " `clip_sample` should be set to False in the configuration file. Please make sure to update the"
                " config accordingly as not setting `clip_sample` in the config might lead to incorrect results in"
                " future versions. If you have downloaded this checkpoint from the Hugging Face Hub, it would be very"
                " nice if you could open a Pull request for the `scheduler/scheduler_config.json` file"
            )
            deprecate("clip_sample not set", "1.0.0", deprecation_message, standard_warn=False)
            new_config = dict(scheduler.config)
            new_config["clip_sample"] = False
            scheduler._internal_dict = FrozenDict(new_config)

        is_unet_version_less_0_9_0 = hasattr(denoising_unet.config, "_diffusers_version") and version.parse(
            version.parse(denoising_unet.config._diffusers_version).base_version
        ) < version.parse("0.9.0.dev0")
        is_unet_sample_size_less_64 = (
            hasattr(denoising_unet.config, "sample_size") and denoising_unet.config.sample_size < 64
        )
        if is_unet_version_less_0_9_0 and is_unet_sample_size_less_64:
            deprecation_message = (
                "The configuration file of the unet has set the default `sample_size` to smaller than"
                " 64 which seems highly unlikely. If your checkpoint is a fine-tuned version of any of the"
                " following: \n- CompVis/stable-diffusion-v1-4 \n- CompVis/stable-diffusion-v1-3 \n-"
                " CompVis/stable-diffusion-v1-2 \n- CompVis/stable-diffusion-v1-1 \n- runwayml/stable-diffusion-v1-5"
                " \n- runwayml/stable-diffusion-inpainting \n you should change 'sample_size' to 64 in the"
                " configuration file. Please make sure to update the config accordingly as leaving `sample_size=32`"
                " in the config might lead to incorrect results in future versions. If you have downloaded this"
                " checkpoint from the Hugging Face Hub, it would be very nice if you could open a Pull request for"
                " the `unet/config.json` file"
            )
            deprecate("sample_size<64", "1.0.0", deprecation_message, standard_warn=False)
            new_config = dict(denoising_unet.config)
            new_config["sample_size"] = 64
            denoising_unet._internal_dict = FrozenDict(new_config)

        self.register_modules(
            vae=vae,
            audio_encoder=audio_encoder,
            denoising_unet=denoising_unet,
            scheduler=scheduler,
        )

        self.vae_scale_factor = 2 ** (len(self.vae.config.block_out_channels) - 1)

        self.set_progress_bar_config(desc="Steps")

    def enable_vae_slicing(self):
        self.vae.enable_slicing()

    def disable_vae_slicing(self):
        self.vae.disable_slicing()

    @property
    def _execution_device(self):
        if self.device != torch.device("meta") or not hasattr(self.denoising_unet, "_hf_hook"):
            return self.device
        for module in self.denoising_unet.modules():
            if (
                hasattr(module, "_hf_hook")
                and hasattr(module._hf_hook, "execution_device")
                and module._hf_hook.execution_device is not None
            ):
                return torch.device(module._hf_hook.execution_device)
        return self.device

    def decode_latents(self, latents):
        latents = latents / self.vae.config.scaling_factor + self.vae.config.shift_factor
        latents = rearrange(latents, "b c f h w -> (b f) c h w")
        decoded_latents = self.vae.decode(latents).sample
        return decoded_latents

    def prepare_extra_step_kwargs(self, generator, eta):
        # prepare extra kwargs for the scheduler step, since not all schedulers have the same signature
        # eta (η) is only used with the DDIMScheduler, it will be ignored for other schedulers.
        # eta corresponds to η in DDIM paper: https://arxiv.org/abs/2010.02502
        # and should be between [0, 1]

        accepts_eta = "eta" in set(inspect.signature(self.scheduler.step).parameters.keys())
        extra_step_kwargs = {}
        if accepts_eta:
            extra_step_kwargs["eta"] = eta

        # check if the scheduler accepts generator
        accepts_generator = "generator" in set(inspect.signature(self.scheduler.step).parameters.keys())
        if accepts_generator:
            extra_step_kwargs["generator"] = generator
        return extra_step_kwargs

    def check_inputs(self, height, width, callback_steps):
        assert height == width, "Height and width must be equal"

        if height % 8 != 0 or width % 8 != 0:
            raise ValueError(f"`height` and `width` have to be divisible by 8 but are {height} and {width}.")

        if (callback_steps is None) or (
            callback_steps is not None and (not isinstance(callback_steps, int) or callback_steps <= 0)
        ):
            raise ValueError(
                f"`callback_steps` has to be a positive integer but is {callback_steps} of type"
                f" {type(callback_steps)}."
            )

    def prepare_latents(self, batch_size, num_frames, num_channels_latents, height, width, dtype, device, generator):
        shape = (
            batch_size,
            num_channels_latents,
            1,
            height // self.vae_scale_factor,
            width // self.vae_scale_factor,
        )
        rand_device = "cpu" if device.type == "mps" else device
        latents = torch.randn(shape, generator=generator, device=rand_device, dtype=dtype).to(device)
        latents = latents.repeat(1, 1, num_frames, 1, 1)

        # scale the initial noise by the standard deviation required by the scheduler
        latents = latents * self.scheduler.init_noise_sigma
        return latents
    
    def prepare_neutral_latents_with_padding(self, reference_face, latents, weight_dtype, device, generator, padding_size, batch_index, frames_per_batch=16):
        """
        Modify latents using a reference face, accounting for dynamic padding with improved blending
        
        Args:
            reference_face: The reference face to blend
            latents: The latents to modify
            weight_dtype: The data type for computations
            device: The device to use
            generator: Random generator for consistency
            padding_size: Number of padding frames at the start (0-16)
            batch_index: Current batch index (i)
            frames_per_batch: Number of frames per batch (default 16)
        """
        # Ensure reference face has correct format and type
        reference_face = reference_face.to(device=device, dtype=weight_dtype)
        
        # Make sure values are in expected range (-1 to 1)
        if reference_face.max() > 1.0:
            reference_face = reference_face / 255.0 * 2.0 - 1.0
        
        # Ensure correct dimensions [1, C, H, W]
        if reference_face.dim() == 3:  # [C, H, W]
            reference_face = reference_face.unsqueeze(0)
        
        # Encode the reference face
        with torch.no_grad():
            reference_latents = self.vae.encode(reference_face).latent_dist.sample(generator=generator)
            reference_latents = (reference_latents - self.vae.config.shift_factor) * self.vae.config.scaling_factor
            # Shape is now [1, C, H, W]
        
        # Add frame dimension
        reference_latents = reference_latents.unsqueeze(2)  # [1, C, 1, H, W]
        
        # Create a copy of the original latents
        new_latents = latents.clone()
        
        # Number of frames to blend - increased for smoother transition
        num_frames_to_modify = 8
        
        # Calculate the global frame indices for blending
        # First real frame is at global position = padding_size
        # We want to blend the first num_frames_to_modify frames after the padding
        start_frame_global = padding_size
        end_frame_global = start_frame_global + num_frames_to_modify - 1
        
        # Calculate which frames in the current batch need to be modified
        # Current batch covers global frames from (batch_index * frames_per_batch) to ((batch_index + 1) * frames_per_batch - 1)
        batch_start_global = batch_index * frames_per_batch
        batch_end_global = (batch_index + 1) * frames_per_batch - 1
        
        # Calculate the overlap between the frames to modify and the current batch
        overlap_start = max(start_frame_global, batch_start_global)
        overlap_end = min(end_frame_global, batch_end_global)
        
        # Only proceed if there's an overlap
        if overlap_start <= overlap_end:
            # Convert global frame indices to batch-local indices
            local_start = overlap_start - batch_start_global
            local_end = overlap_end - batch_start_global
            
            # Blend the overlapping frames
            for local_idx in range(local_start, local_end + 1):
                # Calculate the corresponding global index
                global_idx = batch_start_global + local_idx
                
                # Calculate the blend factor based on position in the sequence
                # Using a smoother sigmoid-like curve instead of linear blending
                blend_position = (global_idx - start_frame_global) / num_frames_to_modify
                
                # Cubic ease-out function for smoother transition
                # This gives less weight to the reference face overall
                blend_factor = 1.0 - (blend_position * blend_position * (3 - 2 * blend_position))
                
                # Reduce the maximum influence of the reference face
                # Start with at most 70% reference instead of 100%
                blend_factor = blend_factor * 0.3
                
                # Blend between reference latents and original noise
                new_latents[:, :, local_idx, :, :] = (
                    reference_latents[:, :, 0, :, :] * blend_factor + 
                    latents[:, :, local_idx, :, :] * (1.0 - blend_factor)
                )
        
        return new_latents

    def prepare_mask_latents(
        self, mask, masked_image, height, width, dtype, device, generator, do_classifier_free_guidance
    ):
        # resize the mask to latents shape as we concatenate the mask to the latents
        # we do that before converting to dtype to avoid breaking in case we're using cpu_offload
        # and half precision
        mask = torch.nn.functional.interpolate(
            mask, size=(height // self.vae_scale_factor, width // self.vae_scale_factor)
        )
        masked_image = masked_image.to(device=device, dtype=dtype)

        # encode the mask image into latents space so we can concatenate it to the latents
        masked_image_latents = self.vae.encode(masked_image).latent_dist.sample(generator=generator)
        masked_image_latents = (masked_image_latents - self.vae.config.shift_factor) * self.vae.config.scaling_factor

        # aligning device to prevent device errors when concating it with the latent model input
        masked_image_latents = masked_image_latents.to(device=device, dtype=dtype)
        mask = mask.to(device=device, dtype=dtype)

        # assume batch size = 1
        mask = rearrange(mask, "f c h w -> 1 c f h w")
        masked_image_latents = rearrange(masked_image_latents, "f c h w -> 1 c f h w")

        mask = torch.cat([mask] * 2) if do_classifier_free_guidance else mask
        masked_image_latents = (
            torch.cat([masked_image_latents] * 2) if do_classifier_free_guidance else masked_image_latents
        )
        return mask, masked_image_latents

    def prepare_image_latents(self, images, device, dtype, generator, do_classifier_free_guidance):
        images = images.to(device=device, dtype=dtype)
        image_latents = self.vae.encode(images).latent_dist.sample(generator=generator)
        image_latents = (image_latents - self.vae.config.shift_factor) * self.vae.config.scaling_factor
        image_latents = rearrange(image_latents, "f c h w -> 1 c f h w")
        image_latents = torch.cat([image_latents] * 2) if do_classifier_free_guidance else image_latents

        return image_latents

    def set_progress_bar_config(self, **kwargs):
        if not hasattr(self, "_progress_bar_config"):
            self._progress_bar_config = {}
        self._progress_bar_config.update(kwargs)

    @staticmethod
    def paste_surrounding_pixels_back(decoded_latents, pixel_values, masks, device, weight_dtype):
        # Paste the surrounding pixels back, because we only want to change the mouth region
        pixel_values = pixel_values.to(device=device, dtype=weight_dtype)
        masks = masks.to(device=device, dtype=weight_dtype)
        combined_pixel_values = decoded_latents * masks + pixel_values * (1 - masks)
        return combined_pixel_values

    @staticmethod
    def pixel_values_to_images(pixel_values: torch.Tensor):
        pixel_values = rearrange(pixel_values, "f c h w -> f h w c")
        pixel_values = (pixel_values / 2 + 0.5).clamp(0, 1)
        images = (pixel_values * 255).to(torch.uint8)
        images = images.cpu().numpy()
        return images

<<<<<<< HEAD
    def restore_video(self, faces, video_frames, boxes, affine_matrices):
        video_frames = video_frames[: faces.shape[0]]
=======
    def affine_transform_video(self, video_frames: np.ndarray):
        faces = []
        boxes = []
        affine_matrices = []
        print(f"Affine transforming {len(video_frames)} faces...")
        for frame in tqdm.tqdm(video_frames):
            face, box, affine_matrix = self.image_processor.affine_transform(frame)
            faces.append(face)
            boxes.append(box)
            affine_matrices.append(affine_matrix)

        faces = torch.stack(faces)
        return faces, boxes, affine_matrices

    def restore_video(self, faces: torch.Tensor, video_frames: np.ndarray, boxes: list, affine_matrices: list):
        video_frames = video_frames[: len(faces)]
>>>>>>> d58c0611
        out_frames = []
        print(f"Restoring {len(faces)} faces...")
        for index, face in enumerate(tqdm.tqdm(faces)):
            x1, y1, x2, y2 = boxes[index]
            height = int(y2 - y1)
            width = int(x2 - x1)
            face = torchvision.transforms.functional.resize(face, size=(height, width), antialias=True)
            face = rearrange(face, "c h w -> h w c")
            face = (face / 2 + 0.5).clamp(0, 1)
            face = (face * 255).to(torch.uint8).cpu().numpy()
            # face = cv2.resize(face, (width, height), interpolation=cv2.INTER_LANCZOS4)
            out_frame = self.image_processor.restorer.restore_img(video_frames[index], face, affine_matrices[index])
            out_frames.append(out_frame)
        return np.stack(out_frames, axis=0)

    def loop_video(self, whisper_chunks: list, video_frames: np.ndarray):
        # If the audio is longer than the video, we need to loop the video
        if len(whisper_chunks) > len(video_frames):
            faces, boxes, affine_matrices = self.affine_transform_video(video_frames)
            num_loops = math.ceil(len(whisper_chunks) / len(video_frames))
            loop_video_frames = []
            loop_faces = []
            loop_boxes = []
            loop_affine_matrices = []
            for i in range(num_loops):
                if i % 2 == 0:
                    loop_video_frames.append(video_frames)
                    loop_faces.append(faces)
                    loop_boxes += boxes
                    loop_affine_matrices += affine_matrices
                else:
                    loop_video_frames.append(video_frames[::-1])
                    loop_faces.append(faces.flip(0))
                    loop_boxes += boxes[::-1]
                    loop_affine_matrices += affine_matrices[::-1]

            video_frames = np.concatenate(loop_video_frames, axis=0)[: len(whisper_chunks)]
            faces = torch.cat(loop_faces, dim=0)[: len(whisper_chunks)]
            boxes = loop_boxes[: len(whisper_chunks)]
            affine_matrices = loop_affine_matrices[: len(whisper_chunks)]
        else:
            video_frames = video_frames[: len(whisper_chunks)]
            faces, boxes, affine_matrices = self.affine_transform_video(video_frames)

        return video_frames, faces, boxes, affine_matrices

    @torch.no_grad()
    def __call__(
        self,
        video_path: str,
        audio_path: str,
        video_out_path: str,
        video_mask_path: str = None,
        num_frames: int = 16,
        video_fps: int = 25,
        audio_sample_rate: int = 16000,
        height: Optional[int] = None,
        width: Optional[int] = None,
        num_inference_steps: int = 20,
        guidance_scale: float = 1.5,
        weight_dtype: Optional[torch.dtype] = torch.float16,
        eta: float = 0.0,
        mask: str = "fix_mask",
        mask_image_path: str = "latentsync/utils/mask.png",
        generator: Optional[Union[torch.Generator, List[torch.Generator]]] = None,
        callback: Optional[Callable[[int, int, torch.FloatTensor], None]] = None,
        callback_steps: Optional[int] = 1,
        data_path: Optional[str] = None,
        start_from_backwards: Optional[bool] = False,
        force_video_length: Optional[bool] = False,
        **kwargs,
    ):
<<<<<<< HEAD
        
        if not os.path.exists(video_out_path) or True:

            is_train = self.unet.training
            self.unet.eval()

            # 0. Define call parameters
            batch_size = 1
            device = self._execution_device
            self.image_processor = ImageProcessor(height, mask=mask, device="cuda")
            self.set_progress_bar_config(desc=f"Sample frames: {num_frames}")
            print(data_path)
            print(video_path)
            if data_path:
                loaded_data = torch.load(data_path)
                faces = loaded_data["faces"]
                boxes = loaded_data["boxes"]
                affine_matrices = loaded_data["affine_matrices"]
                original_video_frames = read_video(video_path, use_decord=False)
            else:
                faces, original_video_frames, boxes, affine_matrices = affine_transform_video(self.image_processor, video_path)

            audio_samples = read_audio(audio_path)
            # 1. Default height and width to unet
            height = height or self.unet.config.sample_size * self.vae_scale_factor
            width = width or self.unet.config.sample_size * self.vae_scale_factor

            # 2. Check inputs
            self.check_inputs(height, width, callback_steps)

            # here `guidance_scale` is defined analog to the guidance weight `w` of equation (2)
            # of the Imagen paper: https://arxiv.org/pdf/2205.11487.pdf . `guidance_scale = 1`
            # corresponds to doing no classifier free guidance.
            do_classifier_free_guidance = guidance_scale > 1.0
=======
        is_train = self.denoising_unet.training
        self.denoising_unet.eval()

        check_ffmpeg_installed()

        # 0. Define call parameters
        batch_size = 1
        device = self._execution_device
        mask_image = load_fixed_mask(height, mask_image_path)
        self.image_processor = ImageProcessor(height, mask=mask, device="cuda", mask_image=mask_image)
        self.set_progress_bar_config(desc=f"Sample frames: {num_frames}")

        # 1. Default height and width to unet
        height = height or self.denoising_unet.config.sample_size * self.vae_scale_factor
        width = width or self.denoising_unet.config.sample_size * self.vae_scale_factor

        # 2. Check inputs
        self.check_inputs(height, width, callback_steps)

        # here `guidance_scale` is defined analog to the guidance weight `w` of equation (2)
        # of the Imagen paper: https://arxiv.org/pdf/2205.11487.pdf . `guidance_scale = 1`
        # corresponds to doing no classifier free guidance.
        do_classifier_free_guidance = guidance_scale > 1.0

        # 3. set timesteps
        self.scheduler.set_timesteps(num_inference_steps, device=device)
        timesteps = self.scheduler.timesteps

        # 4. Prepare extra step kwargs.
        extra_step_kwargs = self.prepare_extra_step_kwargs(generator, eta)

        whisper_feature = self.audio_encoder.audio2feat(audio_path)
        whisper_chunks = self.audio_encoder.feature2chunks(feature_array=whisper_feature, fps=video_fps)

        audio_samples = read_audio(audio_path)
        video_frames = read_video(video_path, use_decord=False)

        video_frames, faces, boxes, affine_matrices = self.loop_video(whisper_chunks, video_frames)
>>>>>>> d58c0611

            # 3. set timesteps
            self.scheduler.set_timesteps(num_inference_steps, device=device)
            timesteps = self.scheduler.timesteps

            # 4. Prepare extra step kwargs.
            extra_step_kwargs = self.prepare_extra_step_kwargs(generator, eta)

<<<<<<< HEAD
            self.video_fps = video_fps
            
            if self.unet.add_audio_layer:
                whisper_feature = self.audio_encoder.audio2feat(audio_path)
                whisper_chunks = self.audio_encoder.feature2chunks(feature_array=whisper_feature, fps=video_fps)
                
                padding_duration = 0
                start_pad_amount = 0

                if not force_video_length:
                    if start_from_backwards:
                        whisper_chunks, audio_samples, padding_duration, start_pad_amount = pad_whisper_chunks(whisper_chunks, whisper_chunks[0].shape, audio_samples, audio_sample_rate, self.video_fps)
                    else:
                        #whisper_chunks, audio_samples, padding_duration = pad_whisper_chunks_start(whisper_chunks, whisper_chunks[0].shape, audio_samples, audio_sample_rate, num_frames=6, fps=self.video_fps)
                        whisper_chunks, audio_samples, padding_duration = pad_whisper_chunks_end(whisper_chunks, whisper_chunks[0].shape, audio_samples, audio_sample_rate, self.video_fps)

                    num_faces = len(faces)
                    num_whisper = len(whisper_chunks)

                    if num_whisper > num_faces:
                        faces = repeat_to_length(faces, num_whisper)
                        boxes = repeat_to_length(boxes, num_whisper)
                        original_video_frames = repeat_to_length(original_video_frames, num_whisper)
                        affine_matrices = repeat_to_length(affine_matrices, num_whisper)
                else:
                    num_faces = len(faces)
                    whisper_chunks, audio_samples, padding_duration = pad_whisper_chunks_to_target(whisper_chunks, whisper_chunks[0].shape, audio_samples, audio_sample_rate, num_faces, fps=self.video_fps)
                    num_whisper = len(whisper_chunks)

                num_faces = len(faces)
                print(num_faces, num_whisper, start_from_backwards)
                print("start_pad_amount", start_pad_amount)

                if num_faces != num_whisper and start_from_backwards:
                    faces = truncate_to_length(faces, num_whisper)
                    boxes = truncate_to_length(boxes, num_whisper)
                    original_video_frames = truncate_to_length(original_video_frames, num_whisper)
                    affine_matrices = truncate_to_length(affine_matrices, num_whisper)

                num_faces = len(faces)
                print(num_faces, num_whisper)
                
                if not force_video_length:
                    num_inferences = min(num_faces, num_whisper) // num_frames
                else:
                    num_inferences = num_faces // num_frames
            else:
                num_inferences = len(faces) // num_frames

            synced_video_frames = []
            masked_video_frames = []

            num_channels_latents = self.vae.config.latent_channels
=======
        # Prepare latent variables
        all_latents = self.prepare_latents(
            batch_size,
            len(whisper_chunks),
            num_channels_latents,
            height,
            width,
            weight_dtype,
            device,
            generator,
        )

        num_inferences = math.ceil(len(whisper_chunks) / num_frames)
        for i in tqdm.tqdm(range(num_inferences), desc="Doing inference..."):
            if self.denoising_unet.add_audio_layer:
                audio_embeds = torch.stack(whisper_chunks[i * num_frames : (i + 1) * num_frames])
                audio_embeds = audio_embeds.to(device, dtype=weight_dtype)
                if do_classifier_free_guidance:
                    null_audio_embeds = torch.zeros_like(audio_embeds)
                    audio_embeds = torch.cat([null_audio_embeds, audio_embeds])
            else:
                audio_embeds = None
            inference_faces = faces[i * num_frames : (i + 1) * num_frames]
            latents = all_latents[:, :, i * num_frames : (i + 1) * num_frames]
            ref_pixel_values, masked_pixel_values, masks = self.image_processor.prepare_masks_and_masked_images(
                inference_faces, affine_transform=False
            )
>>>>>>> d58c0611

            # Prepare latent variables
            all_latents = self.prepare_latents(
                batch_size,
                num_frames * num_inferences,
                num_channels_latents,
                height,
                width,
                weight_dtype,
                device,
                generator,
<<<<<<< HEAD
            )

            reference_face = faces[0]
=======
                do_classifier_free_guidance,
            )

            # 8. Prepare image latents
            ref_latents = self.prepare_image_latents(
                ref_pixel_values,
                device,
                weight_dtype,
                generator,
                do_classifier_free_guidance,
            )

            # 9. Denoising loop
            num_warmup_steps = len(timesteps) - num_inference_steps * self.scheduler.order
            with self.progress_bar(total=num_inference_steps) as progress_bar:
                for j, t in enumerate(timesteps):
                    # expand the latents if we are doing classifier free guidance
                    denoising_unet_input = torch.cat([latents] * 2) if do_classifier_free_guidance else latents

                    denoising_unet_input = self.scheduler.scale_model_input(denoising_unet_input, t)

                    # concat latents, mask, masked_image_latents in the channel dimension
                    denoising_unet_input = torch.cat(
                        [denoising_unet_input, mask_latents, masked_image_latents, ref_latents], dim=1
                    )

                    # predict the noise residual
                    noise_pred = self.denoising_unet(
                        denoising_unet_input, t, encoder_hidden_states=audio_embeds
                    ).sample
>>>>>>> d58c0611

            for i in tqdm.tqdm(range(num_inferences), desc="Doing inference..."):
                if self.unet.add_audio_layer:
                    audio_embeds = torch.stack(whisper_chunks[i * num_frames : (i + 1) * num_frames])
                    audio_embeds = audio_embeds.to(device, dtype=weight_dtype)
                    if do_classifier_free_guidance:
<<<<<<< HEAD
                        null_audio_embeds = torch.zeros_like(audio_embeds)
                        audio_embeds = torch.cat([null_audio_embeds, audio_embeds])
                else:
                    audio_embeds = None
                inference_faces = faces[i * num_frames : (i + 1) * num_frames]
                latents = all_latents[:, :, i * num_frames : (i + 1) * num_frames]

                latents = self.prepare_neutral_latents_with_padding(
                    reference_face,
                    latents,
                    weight_dtype,
                    device,
                    generator,
                    padding_size=start_pad_amount,
                    batch_index=i,
                    frames_per_batch=num_frames
                )

                pixel_values, masked_pixel_values, masks = self.image_processor.prepare_masks_and_masked_images(
                    inference_faces, affine_transform=False
                )

                # 7. Prepare mask latent variables
                mask_latents, masked_image_latents = self.prepare_mask_latents(
                    masks,
                    masked_pixel_values,
                    height,
                    width,
                    weight_dtype,
                    device,
                    generator,
                    do_classifier_free_guidance,
                )

                # 8. Prepare image latents
                image_latents = self.prepare_image_latents(
                    pixel_values,
                    device,
                    weight_dtype,
                    generator,
                    do_classifier_free_guidance,
                )

                # 9. Denoising loop
                num_warmup_steps = len(timesteps) - num_inference_steps * self.scheduler.order
                with self.progress_bar(total=num_inference_steps) as progress_bar:
                    for j, t in enumerate(timesteps):
                        # expand the latents if we are doing classifier free guidance
                        latent_model_input = torch.cat([latents] * 2) if do_classifier_free_guidance else latents

                        # concat latents, mask, masked_image_latents in the channel dimension
                        latent_model_input = self.scheduler.scale_model_input(latent_model_input, t)
                        latent_model_input = torch.cat(
                            [latent_model_input, mask_latents, masked_image_latents, image_latents], dim=1
                        )

                        # predict the noise residual
                        noise_pred = self.unet(latent_model_input, t, encoder_hidden_states=audio_embeds).sample

                        # perform guidance
                        if do_classifier_free_guidance:
                            noise_pred_uncond, noise_pred_audio = noise_pred.chunk(2)
                            noise_pred = noise_pred_uncond + guidance_scale * (noise_pred_audio - noise_pred_uncond)

                        # compute the previous noisy sample x_t -> x_t-1
                        latents = self.scheduler.step(noise_pred, t, latents, **extra_step_kwargs).prev_sample

                        # call the callback, if provided
                        if j == len(timesteps) - 1 or ((j + 1) > num_warmup_steps and (j + 1) % self.scheduler.order == 0):
                            progress_bar.update()
                            if callback is not None and j % callback_steps == 0:
                                callback(j, t, latents)

                # Recover the pixel values
                decoded_latents = self.decode_latents(latents)
                decoded_latents = self.paste_surrounding_pixels_back(
                    decoded_latents, pixel_values, 1 - masks, device, weight_dtype
                )
                synced_video_frames.append(decoded_latents)
                # masked_video_frames.append(masked_pixel_values)

            synced_video_frames = self.restore_video(
                torch.cat(synced_video_frames), original_video_frames, boxes, affine_matrices
=======
                        noise_pred_uncond, noise_pred_audio = noise_pred.chunk(2)
                        noise_pred = noise_pred_uncond + guidance_scale * (noise_pred_audio - noise_pred_uncond)

                    # compute the previous noisy sample x_t -> x_t-1
                    latents = self.scheduler.step(noise_pred, t, latents, **extra_step_kwargs).prev_sample

                    # call the callback, if provided
                    if j == len(timesteps) - 1 or ((j + 1) > num_warmup_steps and (j + 1) % self.scheduler.order == 0):
                        progress_bar.update()
                        if callback is not None and j % callback_steps == 0:
                            callback(j, t, latents)

            # Recover the pixel values
            decoded_latents = self.decode_latents(latents)
            decoded_latents = self.paste_surrounding_pixels_back(
                decoded_latents, ref_pixel_values, 1 - masks, device, weight_dtype
>>>>>>> d58c0611
            )
            # masked_video_frames = self.restore_video(
            #     torch.cat(masked_video_frames), original_video_frames, boxes, affine_matrices
            # )

<<<<<<< HEAD
            audio_samples_remain_length = int(synced_video_frames.shape[0] / video_fps * audio_sample_rate)
            audio_samples = audio_samples[:audio_samples_remain_length].cpu().numpy()

            if is_train:
                self.unet.train()
=======
        synced_video_frames = self.restore_video(torch.cat(synced_video_frames), video_frames, boxes, affine_matrices)
        # masked_video_frames = self.restore_video(
        #     torch.cat(masked_video_frames), video_frames, boxes, affine_matrices
        # )

        audio_samples_remain_length = int(synced_video_frames.shape[0] / video_fps * audio_sample_rate)
        audio_samples = audio_samples[:audio_samples_remain_length].cpu().numpy()

        if is_train:
            self.denoising_unet.train()
>>>>>>> d58c0611

            temp_dir = "temp"
            if os.path.exists(temp_dir):
                shutil.rmtree(temp_dir)
            os.makedirs(temp_dir, exist_ok=True)

            write_video(os.path.join(temp_dir, "video.mp4"), synced_video_frames, fps=25)
            # write_video(video_mask_path, masked_video_frames, fps=25)

            sf.write(os.path.join(temp_dir, "audio.wav"), audio_samples, audio_sample_rate)
            
            if start_from_backwards or force_video_length:
                command = f"ffmpeg -y -loglevel error -nostdin -i {os.path.join(temp_dir, 'video.mp4')} -i {os.path.join(temp_dir, 'audio.wav')} -c:v libx264 -c:a aac -q:v 0 -q:a 0 {video_out_path}"
            else:
                command = f"""ffmpeg -y -loglevel error -nostdin -i {os.path.join(temp_dir, 'video.mp4')} -i {os.path.join(temp_dir, 'audio.wav')} -c:v libx264 -c:a aac -q:v 0 -q:a 0 -t $(ffprobe -v error -show_entries format=duration -of default=noprint_wrappers=1:nokey=1 {os.path.join(temp_dir, 'video.mp4')} | awk '{{print $1-{padding_duration}}}') {video_out_path}"""

            subprocess.run(command, shell=True)<|MERGE_RESOLUTION|>--- conflicted
+++ resolved
@@ -33,13 +33,8 @@
 from einops import rearrange
 
 from ..models.unet import UNet3DConditionModel
-<<<<<<< HEAD
-from ..utils.image_processor import ImageProcessor
-from ..utils.util import read_video, read_audio, write_video
-=======
 from ..utils.util import read_video, read_audio, write_video, check_ffmpeg_installed
 from ..utils.image_processor import ImageProcessor, load_fixed_mask
->>>>>>> d58c0611
 from ..whisper.audio2feature import Audio2Feature
 import tqdm
 import soundfile as sf
@@ -345,27 +340,8 @@
         images = images.cpu().numpy()
         return images
 
-<<<<<<< HEAD
-    def restore_video(self, faces, video_frames, boxes, affine_matrices):
-        video_frames = video_frames[: faces.shape[0]]
-=======
-    def affine_transform_video(self, video_frames: np.ndarray):
-        faces = []
-        boxes = []
-        affine_matrices = []
-        print(f"Affine transforming {len(video_frames)} faces...")
-        for frame in tqdm.tqdm(video_frames):
-            face, box, affine_matrix = self.image_processor.affine_transform(frame)
-            faces.append(face)
-            boxes.append(box)
-            affine_matrices.append(affine_matrix)
-
-        faces = torch.stack(faces)
-        return faces, boxes, affine_matrices
-
     def restore_video(self, faces: torch.Tensor, video_frames: np.ndarray, boxes: list, affine_matrices: list):
         video_frames = video_frames[: len(faces)]
->>>>>>> d58c0611
         out_frames = []
         print(f"Restoring {len(faces)} faces...")
         for index, face in enumerate(tqdm.tqdm(faces)):
@@ -380,37 +356,6 @@
             out_frame = self.image_processor.restorer.restore_img(video_frames[index], face, affine_matrices[index])
             out_frames.append(out_frame)
         return np.stack(out_frames, axis=0)
-
-    def loop_video(self, whisper_chunks: list, video_frames: np.ndarray):
-        # If the audio is longer than the video, we need to loop the video
-        if len(whisper_chunks) > len(video_frames):
-            faces, boxes, affine_matrices = self.affine_transform_video(video_frames)
-            num_loops = math.ceil(len(whisper_chunks) / len(video_frames))
-            loop_video_frames = []
-            loop_faces = []
-            loop_boxes = []
-            loop_affine_matrices = []
-            for i in range(num_loops):
-                if i % 2 == 0:
-                    loop_video_frames.append(video_frames)
-                    loop_faces.append(faces)
-                    loop_boxes += boxes
-                    loop_affine_matrices += affine_matrices
-                else:
-                    loop_video_frames.append(video_frames[::-1])
-                    loop_faces.append(faces.flip(0))
-                    loop_boxes += boxes[::-1]
-                    loop_affine_matrices += affine_matrices[::-1]
-
-            video_frames = np.concatenate(loop_video_frames, axis=0)[: len(whisper_chunks)]
-            faces = torch.cat(loop_faces, dim=0)[: len(whisper_chunks)]
-            boxes = loop_boxes[: len(whisper_chunks)]
-            affine_matrices = loop_affine_matrices[: len(whisper_chunks)]
-        else:
-            video_frames = video_frames[: len(whisper_chunks)]
-            faces, boxes, affine_matrices = self.affine_transform_video(video_frames)
-
-        return video_frames, faces, boxes, affine_matrices
 
     @torch.no_grad()
     def __call__(
@@ -438,46 +383,8 @@
         force_video_length: Optional[bool] = False,
         **kwargs,
     ):
-<<<<<<< HEAD
-        
-        if not os.path.exists(video_out_path) or True:
-
-            is_train = self.unet.training
-            self.unet.eval()
-
-            # 0. Define call parameters
-            batch_size = 1
-            device = self._execution_device
-            self.image_processor = ImageProcessor(height, mask=mask, device="cuda")
-            self.set_progress_bar_config(desc=f"Sample frames: {num_frames}")
-            print(data_path)
-            print(video_path)
-            if data_path:
-                loaded_data = torch.load(data_path)
-                faces = loaded_data["faces"]
-                boxes = loaded_data["boxes"]
-                affine_matrices = loaded_data["affine_matrices"]
-                original_video_frames = read_video(video_path, use_decord=False)
-            else:
-                faces, original_video_frames, boxes, affine_matrices = affine_transform_video(self.image_processor, video_path)
-
-            audio_samples = read_audio(audio_path)
-            # 1. Default height and width to unet
-            height = height or self.unet.config.sample_size * self.vae_scale_factor
-            width = width or self.unet.config.sample_size * self.vae_scale_factor
-
-            # 2. Check inputs
-            self.check_inputs(height, width, callback_steps)
-
-            # here `guidance_scale` is defined analog to the guidance weight `w` of equation (2)
-            # of the Imagen paper: https://arxiv.org/pdf/2205.11487.pdf . `guidance_scale = 1`
-            # corresponds to doing no classifier free guidance.
-            do_classifier_free_guidance = guidance_scale > 1.0
-=======
         is_train = self.denoising_unet.training
         self.denoising_unet.eval()
-
-        check_ffmpeg_installed()
 
         # 0. Define call parameters
         batch_size = 1
@@ -486,12 +393,25 @@
         self.image_processor = ImageProcessor(height, mask=mask, device="cuda", mask_image=mask_image)
         self.set_progress_bar_config(desc=f"Sample frames: {num_frames}")
 
+        print(data_path)
+        print(video_path)
+        if data_path:
+            loaded_data = torch.load(data_path)
+            faces = loaded_data["faces"]
+            boxes = loaded_data["boxes"]
+            affine_matrices = loaded_data["affine_matrices"]
+            original_video_frames = read_video(video_path, use_decord=False)
+        else:
+            faces, original_video_frames, boxes, affine_matrices = affine_transform_video(self.image_processor, video_path)
+
+
         # 1. Default height and width to unet
         height = height or self.denoising_unet.config.sample_size * self.vae_scale_factor
         width = width or self.denoising_unet.config.sample_size * self.vae_scale_factor
 
         # 2. Check inputs
         self.check_inputs(height, width, callback_steps)
+        self.video_fps = video_fps
 
         # here `guidance_scale` is defined analog to the guidance weight `w` of equation (2)
         # of the Imagen paper: https://arxiv.org/pdf/2205.11487.pdf . `guidance_scale = 1`
@@ -505,77 +425,64 @@
         # 4. Prepare extra step kwargs.
         extra_step_kwargs = self.prepare_extra_step_kwargs(generator, eta)
 
+        audio_samples = read_audio(audio_path)
+
         whisper_feature = self.audio_encoder.audio2feat(audio_path)
         whisper_chunks = self.audio_encoder.feature2chunks(feature_array=whisper_feature, fps=video_fps)
-
-        audio_samples = read_audio(audio_path)
-        video_frames = read_video(video_path, use_decord=False)
-
-        video_frames, faces, boxes, affine_matrices = self.loop_video(whisper_chunks, video_frames)
->>>>>>> d58c0611
-
-            # 3. set timesteps
-            self.scheduler.set_timesteps(num_inference_steps, device=device)
-            timesteps = self.scheduler.timesteps
-
-            # 4. Prepare extra step kwargs.
-            extra_step_kwargs = self.prepare_extra_step_kwargs(generator, eta)
-
-<<<<<<< HEAD
-            self.video_fps = video_fps
-            
-            if self.unet.add_audio_layer:
-                whisper_feature = self.audio_encoder.audio2feat(audio_path)
-                whisper_chunks = self.audio_encoder.feature2chunks(feature_array=whisper_feature, fps=video_fps)
-                
-                padding_duration = 0
-                start_pad_amount = 0
-
-                if not force_video_length:
-                    if start_from_backwards:
-                        whisper_chunks, audio_samples, padding_duration, start_pad_amount = pad_whisper_chunks(whisper_chunks, whisper_chunks[0].shape, audio_samples, audio_sample_rate, self.video_fps)
-                    else:
-                        #whisper_chunks, audio_samples, padding_duration = pad_whisper_chunks_start(whisper_chunks, whisper_chunks[0].shape, audio_samples, audio_sample_rate, num_frames=6, fps=self.video_fps)
-                        whisper_chunks, audio_samples, padding_duration = pad_whisper_chunks_end(whisper_chunks, whisper_chunks[0].shape, audio_samples, audio_sample_rate, self.video_fps)
-
-                    num_faces = len(faces)
-                    num_whisper = len(whisper_chunks)
-
-                    if num_whisper > num_faces:
-                        faces = repeat_to_length(faces, num_whisper)
-                        boxes = repeat_to_length(boxes, num_whisper)
-                        original_video_frames = repeat_to_length(original_video_frames, num_whisper)
-                        affine_matrices = repeat_to_length(affine_matrices, num_whisper)
-                else:
-                    num_faces = len(faces)
-                    whisper_chunks, audio_samples, padding_duration = pad_whisper_chunks_to_target(whisper_chunks, whisper_chunks[0].shape, audio_samples, audio_sample_rate, num_faces, fps=self.video_fps)
-                    num_whisper = len(whisper_chunks)
-
-                num_faces = len(faces)
-                print(num_faces, num_whisper, start_from_backwards)
-                print("start_pad_amount", start_pad_amount)
-
-                if num_faces != num_whisper and start_from_backwards:
-                    faces = truncate_to_length(faces, num_whisper)
-                    boxes = truncate_to_length(boxes, num_whisper)
-                    original_video_frames = truncate_to_length(original_video_frames, num_whisper)
-                    affine_matrices = truncate_to_length(affine_matrices, num_whisper)
-
-                num_faces = len(faces)
-                print(num_faces, num_whisper)
-                
-                if not force_video_length:
-                    num_inferences = min(num_faces, num_whisper) // num_frames
-                else:
-                    num_inferences = num_faces // num_frames
+        
+        padding_duration = 0
+        start_pad_amount = 0
+
+        if not force_video_length:
+            if start_from_backwards:
+                whisper_chunks, audio_samples, padding_duration, start_pad_amount = pad_whisper_chunks(whisper_chunks, whisper_chunks[0].shape, audio_samples, audio_sample_rate, self.video_fps)
             else:
-                num_inferences = len(faces) // num_frames
-
-            synced_video_frames = []
-            masked_video_frames = []
-
-            num_channels_latents = self.vae.config.latent_channels
-=======
+                #whisper_chunks, audio_samples, padding_duration = pad_whisper_chunks_start(whisper_chunks, whisper_chunks[0].shape, audio_samples, audio_sample_rate, num_frames=6, fps=self.video_fps)
+                whisper_chunks, audio_samples, padding_duration = pad_whisper_chunks_end(whisper_chunks, whisper_chunks[0].shape, audio_samples, audio_sample_rate, self.video_fps)
+
+            num_faces = len(faces)
+            num_whisper = len(whisper_chunks)
+
+            if num_whisper > num_faces:
+                faces = repeat_to_length(faces, num_whisper)
+                boxes = repeat_to_length(boxes, num_whisper)
+                original_video_frames = repeat_to_length(original_video_frames, num_whisper)
+                affine_matrices = repeat_to_length(affine_matrices, num_whisper)
+        else:
+            num_faces = len(faces)
+            whisper_chunks, audio_samples, padding_duration = pad_whisper_chunks_to_target(whisper_chunks, whisper_chunks[0].shape, audio_samples, audio_sample_rate, num_faces, fps=self.video_fps)
+            num_whisper = len(whisper_chunks)
+
+        num_faces = len(faces)
+        print(num_faces, num_whisper, start_from_backwards)
+        print("start_pad_amount", start_pad_amount)
+
+        if num_faces != num_whisper and start_from_backwards:
+            faces = truncate_to_length(faces, num_whisper)
+            boxes = truncate_to_length(boxes, num_whisper)
+            original_video_frames = truncate_to_length(original_video_frames, num_whisper)
+            affine_matrices = truncate_to_length(affine_matrices, num_whisper)
+
+        num_faces = len(faces)
+        print(num_faces, num_whisper)
+        
+        if not force_video_length:
+            num_inferences = min(num_faces, num_whisper) // num_frames
+        else:
+            num_inferences = num_faces // num_frames
+
+
+        # 3. set timesteps
+        self.scheduler.set_timesteps(num_inference_steps, device=device)
+        timesteps = self.scheduler.timesteps
+
+        # 4. Prepare extra step kwargs.
+        extra_step_kwargs = self.prepare_extra_step_kwargs(generator, eta)
+
+        synced_video_frames = []
+        masked_video_frames = []
+        num_channels_latents = self.vae.config.latent_channels
+
         # Prepare latent variables
         all_latents = self.prepare_latents(
             batch_size,
@@ -603,23 +510,16 @@
             ref_pixel_values, masked_pixel_values, masks = self.image_processor.prepare_masks_and_masked_images(
                 inference_faces, affine_transform=False
             )
->>>>>>> d58c0611
-
-            # Prepare latent variables
-            all_latents = self.prepare_latents(
-                batch_size,
-                num_frames * num_inferences,
-                num_channels_latents,
+
+            # 7. Prepare mask latent variables
+            mask_latents, masked_image_latents = self.prepare_mask_latents(
+                masks,
+                masked_pixel_values,
                 height,
                 width,
                 weight_dtype,
                 device,
                 generator,
-<<<<<<< HEAD
-            )
-
-            reference_face = faces[0]
-=======
                 do_classifier_free_guidance,
             )
 
@@ -650,98 +550,9 @@
                     noise_pred = self.denoising_unet(
                         denoising_unet_input, t, encoder_hidden_states=audio_embeds
                     ).sample
->>>>>>> d58c0611
-
-            for i in tqdm.tqdm(range(num_inferences), desc="Doing inference..."):
-                if self.unet.add_audio_layer:
-                    audio_embeds = torch.stack(whisper_chunks[i * num_frames : (i + 1) * num_frames])
-                    audio_embeds = audio_embeds.to(device, dtype=weight_dtype)
+
+                    # perform guidance
                     if do_classifier_free_guidance:
-<<<<<<< HEAD
-                        null_audio_embeds = torch.zeros_like(audio_embeds)
-                        audio_embeds = torch.cat([null_audio_embeds, audio_embeds])
-                else:
-                    audio_embeds = None
-                inference_faces = faces[i * num_frames : (i + 1) * num_frames]
-                latents = all_latents[:, :, i * num_frames : (i + 1) * num_frames]
-
-                latents = self.prepare_neutral_latents_with_padding(
-                    reference_face,
-                    latents,
-                    weight_dtype,
-                    device,
-                    generator,
-                    padding_size=start_pad_amount,
-                    batch_index=i,
-                    frames_per_batch=num_frames
-                )
-
-                pixel_values, masked_pixel_values, masks = self.image_processor.prepare_masks_and_masked_images(
-                    inference_faces, affine_transform=False
-                )
-
-                # 7. Prepare mask latent variables
-                mask_latents, masked_image_latents = self.prepare_mask_latents(
-                    masks,
-                    masked_pixel_values,
-                    height,
-                    width,
-                    weight_dtype,
-                    device,
-                    generator,
-                    do_classifier_free_guidance,
-                )
-
-                # 8. Prepare image latents
-                image_latents = self.prepare_image_latents(
-                    pixel_values,
-                    device,
-                    weight_dtype,
-                    generator,
-                    do_classifier_free_guidance,
-                )
-
-                # 9. Denoising loop
-                num_warmup_steps = len(timesteps) - num_inference_steps * self.scheduler.order
-                with self.progress_bar(total=num_inference_steps) as progress_bar:
-                    for j, t in enumerate(timesteps):
-                        # expand the latents if we are doing classifier free guidance
-                        latent_model_input = torch.cat([latents] * 2) if do_classifier_free_guidance else latents
-
-                        # concat latents, mask, masked_image_latents in the channel dimension
-                        latent_model_input = self.scheduler.scale_model_input(latent_model_input, t)
-                        latent_model_input = torch.cat(
-                            [latent_model_input, mask_latents, masked_image_latents, image_latents], dim=1
-                        )
-
-                        # predict the noise residual
-                        noise_pred = self.unet(latent_model_input, t, encoder_hidden_states=audio_embeds).sample
-
-                        # perform guidance
-                        if do_classifier_free_guidance:
-                            noise_pred_uncond, noise_pred_audio = noise_pred.chunk(2)
-                            noise_pred = noise_pred_uncond + guidance_scale * (noise_pred_audio - noise_pred_uncond)
-
-                        # compute the previous noisy sample x_t -> x_t-1
-                        latents = self.scheduler.step(noise_pred, t, latents, **extra_step_kwargs).prev_sample
-
-                        # call the callback, if provided
-                        if j == len(timesteps) - 1 or ((j + 1) > num_warmup_steps and (j + 1) % self.scheduler.order == 0):
-                            progress_bar.update()
-                            if callback is not None and j % callback_steps == 0:
-                                callback(j, t, latents)
-
-                # Recover the pixel values
-                decoded_latents = self.decode_latents(latents)
-                decoded_latents = self.paste_surrounding_pixels_back(
-                    decoded_latents, pixel_values, 1 - masks, device, weight_dtype
-                )
-                synced_video_frames.append(decoded_latents)
-                # masked_video_frames.append(masked_pixel_values)
-
-            synced_video_frames = self.restore_video(
-                torch.cat(synced_video_frames), original_video_frames, boxes, affine_matrices
-=======
                         noise_pred_uncond, noise_pred_audio = noise_pred.chunk(2)
                         noise_pred = noise_pred_uncond + guidance_scale * (noise_pred_audio - noise_pred_uncond)
 
@@ -758,20 +569,11 @@
             decoded_latents = self.decode_latents(latents)
             decoded_latents = self.paste_surrounding_pixels_back(
                 decoded_latents, ref_pixel_values, 1 - masks, device, weight_dtype
->>>>>>> d58c0611
-            )
-            # masked_video_frames = self.restore_video(
-            #     torch.cat(masked_video_frames), original_video_frames, boxes, affine_matrices
-            # )
-
-<<<<<<< HEAD
-            audio_samples_remain_length = int(synced_video_frames.shape[0] / video_fps * audio_sample_rate)
-            audio_samples = audio_samples[:audio_samples_remain_length].cpu().numpy()
-
-            if is_train:
-                self.unet.train()
-=======
-        synced_video_frames = self.restore_video(torch.cat(synced_video_frames), video_frames, boxes, affine_matrices)
+            )
+            synced_video_frames.append(decoded_latents)
+            # masked_video_frames.append(masked_pixel_values)
+
+        synced_video_frames = self.restore_video(torch.cat(synced_video_frames), original_video_frames, boxes, affine_matrices)
         # masked_video_frames = self.restore_video(
         #     torch.cat(masked_video_frames), video_frames, boxes, affine_matrices
         # )
@@ -781,7 +583,6 @@
 
         if is_train:
             self.denoising_unet.train()
->>>>>>> d58c0611
 
             temp_dir = "temp"
             if os.path.exists(temp_dir):
