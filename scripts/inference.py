--- conflicted
+++ resolved
@@ -90,11 +90,8 @@
         weight_dtype=dtype,
         width=config.data.resolution,
         height=config.data.resolution,
-<<<<<<< HEAD
-        data_file_url="https://storage.googleapis.com/saltfish-public/latentsync_data/data.pth"
-=======
+        data_file_url="https://storage.googleapis.com/saltfish-public/latentsync_data/data.pth",
         mask_image_path=config.data.mask_image_path,
->>>>>>> d58c0611
     )
 
 
